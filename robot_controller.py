--- conflicted
+++ resolved
@@ -135,12 +135,8 @@
         presetMaxAbsMotorSpeed, presetMaxAbsTurnSpeed = self.robotHardware.getPresetMotorSpeeds()
         
         statusDict = {
-<<<<<<< HEAD
             "robotMovementState" : self.robotMovementState,
-            "batteryVoltage" : self.miniDriver.getBatteryVoltageReading().data,
-=======
             "hardwareName" : self.robotHardware.getHardwareName(),
->>>>>>> f3a67ff7
             "presetMaxAbsMotorSpeed" : presetMaxAbsMotorSpeed,
             "presetMaxAbsTurnSpeed" : presetMaxAbsTurnSpeed,
             "sensors" : self.getSensorDict()
